--- conflicted
+++ resolved
@@ -226,7 +226,6 @@
     def update_annotation(self, annotation_id, ts=None, end_ts=None, classes=None, attributes=None):
         return self.publiclow.update_annotation(annotation_id, ts, end_ts, classes, attributes)
 
-<<<<<<< HEAD
 
     # Organisation Calls
 
@@ -252,7 +251,9 @@
 
     def create_hidden_share(self, organisation_id, user_id):
         return self.privatelow.create_hidden_share(organisation_id, user_id)
-=======
+
+    # Testset Calls 
+
     def insert_testset(self, name, meta_data, annotation_ids):
         return self.publiclow.insert_testset(name, meta_data, annotation_ids)
 
@@ -263,5 +264,4 @@
         return self.publiclow.get_testset_by_id(testset_id)
 
     def get_testset_by_name(self, name):
-        return self.publiclow.get_testset_by_name(name)
->>>>>>> 5ee6348c
+        return self.publiclow.get_testset_by_name(name)