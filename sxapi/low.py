#!/usr/bin/python
# coding: utf8


import time
import logging
import requests
import re
from requests.exceptions import HTTPError

from .models import HDict
from .helper import splitTimeRange


PUBLIC_API = "https://api.smaxtec.com/api/v1"


class Req(object):
    def __init__(self, url, status, start, end=None):
        self.url = url
        self.start = start
        self.status = status
        if end is None:
            self.end = time.time()
        else:
            self.end = end

    @property
    def timer(self):
        return self.end - self.start


class BaseAPI(object):
    def __init__(self, base_url, email=None, password=None, api_key=None):
        """Initialize a new base low level API client instance.
        """
        self.api_base_url = base_url.rstrip("/")
        self.email = email
        self.password = password
        self.api_key = api_key

        self._session_key = None
        self._session_expiration = time.time() - 1
        self._session = None
        self.counter = 0
        self.requests = []

    @property
    def session(self):
        """Geneate a new HTTP session on the fly and login.
        """
        if not self._session:
            self._session = requests.Session()
        # check login
        if not self._login():
            raise ValueError("invalid login information")
        return self._session

    def track_request(self, url, status, start):
        self.counter += 1
        self.requests.append(Req(url, status, start))
        if len(self.requests) > 100:
            self.requests.pop(0)

    def stats(self):
        out = []
        out.append("{} Requests".format(self.counter))
        for r in self.requests:
            out.append("{} in {} seconds".format(r.url, r.timer))
        return out

    def to_url(self, path, version_modifier=None):
        url = "{}{}".format(self.api_base_url, path)
        if version_modifier is not None:
            url = re.sub('\/[vV][0-9]+\/', "/{}/".format(version_modifier), url)
        return url

    def _login(self):
        """Login to the api with api key or the given credentials.
        """
        # check expiration
        diff = time.time() - self._session_expiration
        if diff < 0.0:
            return True
        # try to use api key
        if self.api_key:
            self._session_key = self.api_key
            self._session.headers.update({"Authorization": "Bearer {}".format(self._session_key)})
            self._session_expiration = time.time() + 365 * 24 * 60 * 60
            return True
        # login with credentials
        if self.email is None or self.password is None:
            raise ValueError("email and password are needed for API access")
        params = {"email": self.email, "password": self.password}
        res = self._session.get(self.to_url("/user/get_token"), params=params)
        if res.status_code == requests.codes.ok:
            pass
        elif res.status_code == 401 or res.status_code == 409 or res.status_code == 422:
            raise ValueError("invalid login credentials")
        else:
            res.raise_for_status()
        self._session_key = res.json()["token"]
        self._session.headers.update({"Authorization": "Bearer {}".format(self._session_key)})
        self._session_expiration = time.time() + 23 * 60 * 60
        return True

    def get(self, path, *args, **kwargs):
        version = kwargs.pop("version", None)
        url = self.to_url(path, version)
        start = time.time()
        r = self.session.get(url, *args, **kwargs)
        self.track_request(url, r.status_code, start)
        if 400 <= r.status_code < 500:
            raise HTTPError("{} Error: {}".format(r.status_code, r.json().get("message", "unknown")))
        r.raise_for_status()
        return r.json()

    def post(self, path, *args, **kwargs):
        version = kwargs.pop("version", None)
        url = self.to_url(path, version)
        start = time.time()
        r = self.session.post(url, *args, allow_redirects=False, **kwargs)
        self.track_request(url, r.status_code, start)
        if r.status_code == 301:
            raise HTTPError("301 redirect for POST")
        if 400 <= r.status_code < 500:
            raise HTTPError("{} Error: {}".format(r.status_code, r.json().get("message", "unknown")))
        r.raise_for_status()
        return r.json()

    def put(self, path, *args, **kwargs):
        version = kwargs.pop("version", None)
        url = self.to_url(path, version)
        start = time.time()
        r = self.session.put(url, *args, allow_redirects=False, **kwargs)
        self.track_request(url, r.status_code, start)
        if r.status_code == 301:
            raise HTTPError("301 redirect for PUT")
        if 400 <= r.status_code < 500:
            raise HTTPError("{} Error: {}".format(r.status_code, r.json().get("message", "unknown")))
        r.raise_for_status()
        return r.json()

    def delete(self, path, *args, **kwargs):
        version = kwargs.pop("version", None)
        url = self.to_url(path, version)
        start = time.time()
        r = self.session.delete(url, *args, **kwargs)
        self.track_request(url, r.status_code, start)
        if 400 <= r.status_code < 500:
            raise HTTPError("{} Error: {}".format(r.status_code, r.json().get("message", "unknown")))
        r.raise_for_status()
        return r.json()


class LowLevelPublicAPI(BaseAPI):
    def __init__(self, email=None, password=None, api_key=None, endpoint=None):
        """Initialize a new low level API client instance.
        """
        ep = endpoint or PUBLIC_API
        super(LowLevelPublicAPI, self).__init__(ep, email=email, password=password, api_key=api_key)

    def get_status(self):
        return self.get("/service/status")

    def get_organisations(self):
        if self.api_key:
            return []
        return self.get("/organisation")

    def get_user(self):
        if self.api_key:
            return {"type": "apikey"}
        u = self.get("/user")
        u["type"] = "email"
        return u

    def get_organisation_animal_ids(self, organisation_id):
        params = HDict({"organisation_id": organisation_id})
        animal_ids = self.get("/animal/ids_by_organisation", params=params)
        return [x["_id"] for x in animal_ids]

    def get_animal_by_id(self, animal_id):
        params = HDict({"animal_id": animal_id})
        return self.get("/animal/by_id", params=params)

    def get_device_by_id(self, device_id):
        params = HDict({"device_id": device_id})
        return self.get("/device/by_id", params=params)

    def get_organisation_by_id(self, organisation_id):
        params = HDict({"organisation_id": organisation_id})
        return self.get("/organisation/by_id", params=params)

    def get_device_sensordata(self, device_id, metric, from_date, to_date):
        data = []
        for f, t in splitTimeRange(from_date, to_date, 100):
            data += self._get_device_sensordata(device_id, metric, f, t)["data"]
        return data

    def _get_device_sensordata(self, device_id, metric, from_date, to_date):
        params = HDict({"device_id": device_id, "metric": metric,
                        "from_date": from_date, "to_date": to_date})
        return self.get("/data/query", params=params)

    def get_animal_sensordata(self, animal_id, metric, from_date, to_date):
        data = []
        for f, t in splitTimeRange(from_date, to_date, 100):
            data += self._get_animal_sensordata(animal_id, metric, f, t)["data"]
        return data

    def _get_animal_sensordata(self, animal_id, metric, from_date, to_date):
        params = HDict({"animal_id": animal_id, "metric": metric,
                        "from_date": from_date, "to_date": to_date})
        return self.get("/data/query", params=params)

    def get_animal_events(self, animal_id, from_date=None, to_date=None, limit=100, offset=0):
        params = HDict({"animal_id": animal_id, "limit": limit, "offset": offset,
                        "from_date": None, "to_date":None})
        all_events = []
        while True:
            events = self.get("/event/query", params=params)
            all_events += events["data"]
            if len(events["data"]) < params["limit"]:
                break
            else:
                params["offset"] = events["pagination"]["next_offset"]
        return all_events

    def get_device_events(self, device_id, from_date=None, to_date=None):
        params = HDict({"device_id": device_id, "limit": 100, "offset": 0,
                        "from_date": None, "to_date":None})
        all_events = []
        while True:
            events = self.get("/event/query", params=params)
            all_events += events["data"]
            if len(events["data"]) < params["limit"]:
                break
            else:
                params["offset"] = events["pagination"]["next_offset"]
        return all_events

    def get_events_by_organisation(self, organisation_id, from_date, to_date, categories=None):
        params = HDict({"organisation_id": organisation_id, "offset": 0, "limit": 100,
                       "from_date": int(from_date), "to_date": int(to_date),
                       "categories": categories})
        all_res = []
        while True:
            res = self.get("/event/by_organisation", params=params)
            all_res += res["data"]
            if len(res["data"]) < params["limit"]:
                break
            else:
                params["offset"] = res["pagination"]["next_offset"]
        return all_res

    def get_annotation_by_id(self, annotation_id):
        params = HDict({"annotation_id": annotation_id})
        return self.get("/annotation/id", params= params)

    def get_animal_annotations(self, animal_id, from_date, to_date):
        params = HDict({"to_date": to_date, "from_date": from_date, "limit": 100,
                        "offset": 0, "animal_id": animal_id})
        all_annotations = []
        while True:
            annotations = self.get("/annotation/query", params=params)
            all_annotations += annotations["data"]
            if len(annotations["data"]) < params["limit"]:
                break
            else:
                params["offset"] = annotations["pagination"]["next_offset"]
        return all_annotations

    def get_annotations_by_class(self, annotation_class, from_date, to_date):
        params = HDict({"to_date": to_date, "from_date": from_date, "limit": 100,
                        "offset": 0, "annotation_class": annotation_class})
        all_annotations = []
        while True:
            annotations = self.get("/annotation/query", params=params)
            all_annotations += annotations["data"]
            if len(annotations["data"]) < params["limit"]:
                break
            else:
                params["offset"] = annotations["pagination"]["next_offset"]
        return all_annotations

    def get_annotations_by_organisation(self, organisation_id, from_date, to_date):
        params = HDict({"to_date": to_date, "from_date": from_date, "limit": 100,
                        "offset": 0, "organisation_id": organisation_id})
        all_annotations = []
        while True:
            annotations = self.get("/annotation/query", params=params)
            all_annotations += annotations["data"]
            if len(annotations["data"]) < params["limit"]:
                break
            else:
                params["offset"] = annotations["pagination"]["next_offset"]
        return all_annotations

    def get_annotation_definition(self):
        return self.get("/annotation/definition")

    def insert_animal_annotation(self, animal_id, ts, end_ts, classes=None, attributes=None):
        p = HDict({"animal_id": animal_id, "ts": ts,
                   "end_ts": end_ts, "classes": classes,
                   "attributes": attributes})
        res = self.put("/annotation/animal", json=p)
        return res

    def update_annotation(self, annotation_id, ts=None, end_ts=None, classes=None, attributes=None):
        p = HDict({"annotation_id": annotation_id, "ts": ts,
                   "end_ts": end_ts, "classes": classes,
                   "attributes": attributes})
        if ts is not None:
            p["ts"] = ts
        if end_ts is not None:
            p["end_ts"] = end_ts
        if classes is not None:
            p["classes"] = classes
        if attributes is not None:
            p["attributes"] = attributes
        res = self.post("/annotation/id", json=p)
        return res

    def insert_testset(self, name, meta_data, annotation_ids):
        p = HDict({"name": name, "meta_data": meta_data, "annotation_ids": annotation_ids})
        res = self.put("/annotation/testset", json=p, timeout=25)
        return res

    def update_testset(self, testset_id, annotation_ids):
        p = HDict({"testset_id": testset_id, "annotation_ids": annotation_ids})
        res = self.post("/annotation/testset", json=p)
        return res

    def get_testset_by_id(self, testset_id):
        params = HDict({"testset_id": testset_id})
        res = self.get("/annotation/testset", params=params)
        return res

    def get_testset_by_name(self, name):
        params = HDict({"name": name})
        res = self.get("/annotation/testset/by_name", params=params)
        return res

class LowLevelInternAPI(BaseAPI):
    def __init__(self, endpoint, api_key=None):
        """Initialize a new low level intern API client instance.
        """
        if not endpoint:
            raise ValueError("Endpoint needed for low level API")
        super(LowLevelInternAPI, self).__init__(endpoint, api_key=api_key)

    def get_status(self):
        return self._api_status()

    def _api_status(self):
        res = self.get("/", params={"foo": "bar"})
        return res

    def healthy(self):
        try:
            assert(self._api_status())
        except Exception as e:
            logging.error("Status Not Ok: %s", e)
            return False
        else:
            return True

    def insertSensorData(self, device_id, metric, data):
        d = [{"device_id": device_id, "metric": metric,
              "data": list(data)}]
        return self.insertSensorDataBulk(d)[0]

    def insertSensorDataBulk(self, sensordata):
        data = HDict({"sensordata": list(sensordata)})
        for s in sensordata:
            d = s["data"]
            for point in d:
                if not isinstance(point[0], (int, float)):
                    raise ValueError("Invalid TS Point: %s of metric %s",
                                     (point, s["metric"]))
                if not isinstance(point[1], (int, float)):
                    raise ValueError("Invalid VALUE Point: %s of metric %s",
                                     (point, s["metric"]))
        res = self.put("/sensordatabulk", json=data, timeout=25)
        return res

    def updateSensorData(self, device_id, metric, data):
        d = [{"device_id": device_id, "metric": metric,
              "data": list(data)}]
        return self.updateSensorDataBulk(d)[0]

    def updateSensorDataBulk(self, sensordata):
        data = HDict({"sensordata": list(sensordata)})
        for s in sensordata:
            d = s["data"]
            for point in d:
                if not isinstance(point[0], (int, float)):
                    raise ValueError("Invalid TS Point: %s", point)
                if not isinstance(point[1], (int, float)):
                    raise ValueError("Invalid VALUE Point: %s", point)
        res = self.post("/sensordatabulk", json=data, timeout=25)
        return res

    def getSensorData(self, device_id, metric, from_date, to_date):
        return self.getSensorDataBulk(device_id, [metric],
                                      from_date, to_date)[0]

    def getSensorDataRange(self, device_id, metric):
        params = HDict({"device_id": device_id, "metric": metric})
        res = self.get("/sensordatarange", params=params)
        return res

    def getSensorDataBulk(self, device_id, metrics, from_date, to_date):
        params = HDict({"device_id": device_id, "metrics": list(metrics),
                        "from_date": from_date, "to_date": to_date})
        res = self.get("/sensordatabulk", params=params, timeout=15)
        return res

    def getLastSensorData(self, device_id, metric):
        return self.getLastSensorDataBulk(device_id, [metric])[0]

    def getLastSensorDataBulk(self, device_id, metrics):
        params = HDict({"device_id": device_id, "metrics": list(metrics)})
        res = self.get("/lastsensordata", params=params)
        return res

    def insertEvent(self, device_id, event_type, timestamp, value,
                    metadata, level=10, disable_notifications=False):
        hooks = 1 if disable_notifications else 0
        metadata["value"] = value
        p = HDict({"device_id": device_id, "metadata": dict(metadata),
                   "event_type": event_type, "level": level,
                   "timestamp": timestamp, "disable_hooks": hooks})
        res = self.put("/event", json=p)
        return res

    def updateEventMeta(self, device_id, _id, event_meta):
        p = HDict({"event_id": _id, "metadata": event_meta})
        res = self.post("/event", json=p)
        return res

    def getLastEventTimestamps(self, device_id):
        p = HDict({"device_id": device_id})
        res = self.get("/lasteventtimestamps", params=p)
        return res

    def setDeviceMeta(self, device_id, metadata):
        p = HDict({"device_id": device_id, "metadata": dict(metadata),
                   "namespace": "anthill"})
        res = self.post("/devicemetadata", json=p)
        return res

    def getSensorInfo(self, device_id):
        p = HDict({"device_id": device_id})
        res = self.get("/sensorinfo", params=p)
        return res

    def deleteEvent(self, event_id):
        p = HDict({"event_id": event_id})
        res = self.delete("/event", params=p)
        return res

    def getDevice(self, device_id, with_animal=True, with_organisation=True,
                  with_allmeta=True):
        data = HDict({"device_id": device_id,
                      "with_animal": 1 if with_animal else 0,
                      "with_organisation": 1 if with_organisation else 0,
                      "with_allmeta": 1 if with_allmeta else 0})
        res = self.get("/device", params=data)
        return res

    def getOrganisation(self, organisation_id):
        p = HDict({"organisation_id": organisation_id})
        res = self.get("/organisation/by_id", params=p, version="v1")
        return res

    def getUser(self, user_id):
        p = HDict({"user_id": user_id})
        res = self.get("/user/by_id", params=p, version="v1")
        return res

    def query_organisations(self, name_search_string=None, partner_id=None):
        params = HDict({"name_search_string": name_search_string, "limit": 100,
                        "offset": 0, "partner_id": partner_id})
        all_res = []
        while True:
            res = self.get("/organisation/list", params=params, version="v1")
            all_res += res["data"]
            if len(res["data"]) < params["limit"]:
                break
            else:
                params["offset"] = res["pagination"]["next_offset"]
        return all_res

    def getOrganisationList(self):
        res = self.get("/organisationlist")
        return res

    def getAnimal(self, animal_id):
        p = HDict({"animal_id": animal_id})
        res = self.get("/animal", params=p)
        return res

    def update_organisation_partner(self, organisation_id, partner_id):
        p = HDict({"organisation_id": organisation_id,
                   "partner_id": partner_id})
        res = self.post("/organisation/partner_id", json=p, version="v1")
        return res

    def get_devices_seen(self, device_id, hours_back=24, return_sum=True, to_ts=None):
        p = HDict({"device_id": device_id, "hours_back": int(hours_back)})
        if return_sum:
            p["return_sum"] = 1
        else:
            p["return_sum"] = 0
        if to_ts:
            p["to_ts"] = int(to_ts)
        res = self.get("/devicesonline", params=p)
        return res

    def getNodeInfos(self, device_id, from_date, to_date):
        p = HDict({"device_id": device_id, "from_date": int(from_date), "to_date": int(to_date)})
        res = self.get("/nodeinfobulk", params=p)
        return res

    def getUploads(self, device_id, from_date, to_date):
        p = HDict({"device_id": device_id, "from_date": int(from_date), "to_date": int(to_date)})
        res = self.get("/anthilluploadbulk", params=p)
        return res

    def lastProductionDevices(self, device_id=None, skip=0, limit=10):
        p = HDict({"skip": int(skip), "limit": int(limit)})
        if device_id:
            p["device_id"] = device_id
        res = self.get("/productionevents", params=p)
        return res

    def query_users(self, email_search_string=None):
        params = HDict({"email_search_string": email_search_string, "limit": 100,
                        "offset": 0})
        all_res = []
        while True:
            res = self.get("/user/list", params=params, version="v1")
            all_res += res["data"]
            if len(res["data"]) < params["limit"]:
                break
            else:
                params["offset"] = res["pagination"]["next_offset"]
        return all_res

    def get_hidden_shares(self, user_id):
        params = HDict({"user_id": user_id})
        res = self.get("/user/hidden_shares_by_user", params=params, version="v1")
        return res

    def delete_hidden_share(self, share_id):
        params = HDict({"share_id": share_id})
        res = self.delete("/user/hidden_share", params=params, version="v1")
        return res

    def create_hidden_share(self, organisation_id, user_id):
        params = HDict({"organisation_id": organisation_id,
                        "user_id": user_id})
        res = self.put("/user/hidden_share", json=params, version="v1")
        return res

    def search_devices(self, search_string):
        p = HDict({"search_string": search_string})
        res = self.get("/devicesearch", params=p)
        return res

<<<<<<< HEAD
    def get_device_uploads(from_ts, to_ts, device_id):
        params = HDict({
            "device_id": device_id,
            "from_date": from_ts,
            "to_date": to_ts
        })
        return self.get("/anthilluploadbulk", params=params)
=======
    def get_animals_by_organisation(self, organisation_id):
        p = HDict({"organisation_id": organisation_id})
        res = self.get("/animallist", params=p)
        return res
>>>>>>> 4ebc7945
<|MERGE_RESOLUTION|>--- conflicted
+++ resolved
@@ -570,7 +570,6 @@
         res = self.get("/devicesearch", params=p)
         return res
 
-<<<<<<< HEAD
     def get_device_uploads(from_ts, to_ts, device_id):
         params = HDict({
             "device_id": device_id,
@@ -578,9 +577,8 @@
             "to_date": to_ts
         })
         return self.get("/anthilluploadbulk", params=params)
-=======
+    
     def get_animals_by_organisation(self, organisation_id):
         p = HDict({"organisation_id": organisation_id})
         res = self.get("/animallist", params=p)
-        return res
->>>>>>> 4ebc7945
+        return res